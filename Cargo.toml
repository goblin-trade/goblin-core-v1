[package]
name = "stylus-hello-world-minimal"
version = "0.1.0"
edition = "2021"

[dependencies]
stylus-sdk = "0.4.2"
<<<<<<< HEAD
mini-alloc = "0.4.2"
=======
wee_alloc = "0.4.5"
>>>>>>> d0af5b0b

[features]
export-abi = ["stylus-sdk/export-abi"]
debug = ["stylus-sdk/debug"]

[lib]
crate-type = ["lib", "cdylib"]

[workspace]<|MERGE_RESOLUTION|>--- conflicted
+++ resolved
@@ -5,11 +5,7 @@
 
 [dependencies]
 stylus-sdk = "0.4.2"
-<<<<<<< HEAD
 mini-alloc = "0.4.2"
-=======
-wee_alloc = "0.4.5"
->>>>>>> d0af5b0b
 
 [features]
 export-abi = ["stylus-sdk/export-abi"]
